/** Javascript segment annotator.
 *
 * Kota Yamaguchi 2013.
 */

// SegmentAnnotator constructor.
SegmentAnnotator = function(segmentation, options) {
  if (typeof options === 'undefined') options = {};
  this.backgroundColor = options.backgroundColor || [192, 192, 192];
  this.highlightAlpha = options.highlightAlpha || 128;
  this.fillAlpha = options.fillAlpha || 128;
  this.boundaryAlpha = options.boundaryAlpha || 192;
  // Variables.
  this.width = segmentation.width;
  this.height = segmentation.height;
  this.indexMap = segmentation.indexMap;
  this.rgbData = segmentation.rgbData;
  this.segments = segmentation.size;
  this.layers = {
    image: { canvas: null, image: null },
    annotation: { canvas: null, image: null },
    highlight: { canvas: null, image: null }
  };
  this.currentSegment = null;
  this.currentLabel = null;
  // Initialize internal variables.
  this._initializeContainer(options.container);
  this._initializePixelsIndex();
  this._initializeBackgroundLayer();
  this._initializeColorMap(options.labels);
  this._initializeAnnotations(options.annotationURL, function() {
    this._initializeImageLayer();
    this._initializeAnnotationLayer();
    this._initializeHighlightLayer();
    if (options.onload)
      options.onload.call(this);
  });
};

// Disable input.
SegmentAnnotator.prototype.disable = function() {
  this.layers.highlight.canvas.display = 'none';
  return this;
};

// Enable input.
SegmentAnnotator.prototype.enable = function() {
  this.layers.highlight.canvas.display = 'block';
  return this;
};

/** Set the current label to annotate.
 *
 * It can be an numeric index for the label definition or the name of the
 * label.
 */
SegmentAnnotator.prototype.setCurrentLabel = function(label) {
  var index = label;
  if (typeof label == 'string')
    for (var i = 0; i < this.labels.length; ++i)
      if (this.labels[i].name == label) {
        index = i;
        break;
      }
  if (typeof index !== 'number' || index < 0 || index >= this.labels.length)
    throw 'Invalid label: ' + label;
  this.currentLabel = index;
  return this;
};

// Get the current annotation label in a numeric index.
SegmentAnnotator.prototype.getCurrentLabel = function() {
  return this.currentLabel;
};

/** Get the current label definitions.
 *
 * The return value is an array:
 * [{ name: 'label', color: [r, g, b] }, ...]
 */
SegmentAnnotator.prototype.getLabels = function() {
  return this.labels.slice(0);
};

/** Reset the label definitions.
 *
 * It can take an array of strings or array of objects of this format:
 * [{ name: 'label', color: [r, g, b] }, ...]
 * This method will not translate existing annotations.
 */
SegmentAnnotator.prototype.setLabels = function(newLabels) {
  this._initializeColorMap(newLabels);
  this._renderAnnotation();
  return this;
};

// Remove a label.
SegmentAnnotator.prototype.removeLabel = function(index) {
  var newLabels = [],
      i;
  for (i = 0; i < this.labels.length; ++i)
    if (i !== index)
      newLabels.push(this.labels[i]);
  this._initializeColorMap(newLabels);
  for (i = 0; i < this.segments; ++i) {
    var value = this.annotations[i];
    if (value == index)
      this.annotations[i] = 0;
    else if (value > index)
      --this.annotations[i];
  }
  this._renderAnnotation();
  return this;
};

// Set the alpha value for the image layer.
SegmentAnnotator.prototype.setImageAlpha = function(alpha) {
  if (alpha === undefined)
    alpha = 255;
  var context = this.layers.image.canvas.getContext('2d'),
      data = this.layers.image.image.data;
  for (var i = 3; i < data.length; i += 4)
    data[i] = alpha;
  context.putImageData(this.layers.image.image, 0, 0);
  return this;
};

// Set the alpha value for the segment boundary.
SegmentAnnotator.prototype.setBoundaryAlpha = function(alpha) {
  if (alpha === undefined)
    alpha = this.boundaryAlpha;
  this._setAnnotationAlpha(alpha, true);
  return this;
};

// Set the alpha value for the segment fill.
SegmentAnnotator.prototype.setFillAlpha = function(alpha) {
  if (alpha === undefined)
    alpha = this.fillAlpha;
  this._setAnnotationAlpha(alpha, false);
  return this;
};

// Set annotation.
SegmentAnnotator.prototype.setAnnotation = function(imageURL, callback) {
  this.layers.highlight.canvas.display = 'none';
  var _this = this;
  this._importAnnotation(imageURL, function() {
    _this._renderAnnotation();
    _this.layers.highlight.canvas.display = 'block';
    if (typeof callback === 'function') callback(self);
  });
  return this;
};

// Get annotation as a PNG data URL.
SegmentAnnotator.prototype.getAnnotation = function() {
  var canvas = document.createElement('canvas');
  canvas.width = this.width;
  canvas.height = this.height;
  var context = canvas.getContext('2d'),
      imageData = context.getImageData(0, 0, canvas.width, canvas.height),
      data = imageData.data;
  for (var i = 0; i < this.indexMap.length; ++i) {
    var label = this.annotations[this.indexMap[i]];
    data[4 * i + 0] = label & 255;
    data[4 * i + 1] = (label >>> 8) & 255;
    data[4 * i + 2] = (label >>> 16) & 255;
    data[4 * i + 3] = 255;
  }
  context.putImageData(imageData, 0, 0);
  return canvas.toDataURL();
};

// Given mouse coordinates, get an index of the segment.
SegmentAnnotator.prototype._getSegmentIndex = function(event) {
  var x = event.pageX - this.container.offsetLeft + this.container.scrollLeft,
      y = event.pageY - this.container.offsetTop + this.container.scrollTop;
  x = Math.max(Math.min(x, this.layers.highlight.canvas.width - 1), 0);
  y = Math.max(Math.min(y, this.layers.highlight.canvas.height - 1), 0);
  return this.indexMap[y * this.layers.highlight.canvas.width + x];
};

// Update highlight layers.highlight.canvas.
SegmentAnnotator.prototype._updateHighlight = function(index) {
  var data = this.layers.highlight.image.data,
      i,
      pixels;
  if (this.currentSegment !== null) {
    pixels = this.pixelsMap[this.currentSegment];
    for (i = 0; i < pixels.length; ++i)
      data[4 * pixels[i] + 3] = 0;
  }
  this.currentSegment = index;
  if (this.currentSegment !== null) {
    pixels = this.pixelsMap[this.currentSegment];
    for (i = 0; i < pixels.length; ++i)
      data[4 * pixels[i] + 3] = this.highlightAlpha;
  }
  this.layers.highlight.canvas
    .getContext('2d')
    .putImageData(this.layers.highlight.image, 0, 0);
  return this;
};

// Update label.
SegmentAnnotator.prototype._updateAnnotation = function(index, render) {
  if (render && this.annotations[index] === this.currentLabel)
    return;
  var data = this.layers.annotation.image.data,
      pixels = this.pixelsMap[index];
  this.annotations[index] = this.currentLabel;
  for (var i = 0; i < pixels.length; ++i) {
    var offset = 4 * pixels[i],
        color = this.labels[this.currentLabel].color;
    data[offset + 0] = color[0];
    data[offset + 1] = color[1];
    data[offset + 2] = color[2];
  }
  if (render)
    this.layers.annotation.canvas
      .getContext('2d')
      .putImageData(this.layers.annotation.image, 0, 0);
  return this;
};

// Initialize pixels index.
SegmentAnnotator.prototype._initializePixelsIndex = function() {
  var i;
  this.pixelsMap = new Array(this.segments);
  for (i = 0; i < this.segments; ++i)
    this.pixelsMap[i] = [];
  for (i = 0; i < this.indexMap.length; ++i)
    this.pixelsMap[this.indexMap[i]].push(i);
  return this;
};

// Initialize a color map.
SegmentAnnotator.prototype._initializeColorMap = function(newLabels) {
  // Calculate RGB value of HSV input.
  function hsv2rgb(h, s, v) {
    var i = Math.floor(h * 6),
        f = h * 6 - i,
        p = v * (1 - s),
        q = v * (1 - f * s),
        t = v * (1 - (1 - f) * s),
        r,
        g,
        b;
    switch(i % 6) {
    case 0: r = v; g = t; b = p; break;
    case 1: r = q; g = v; b = p; break;
    case 2: r = p; g = v; b = t; break;
    case 3: r = p; g = q; b = v; break;
    case 4: r = t; g = p; b = v; break;
    case 5: r = v; g = p; b = q; break;
    }
    return [Math.round(r*255), Math.round(g*255), Math.round(b*255)];
  }
  // Calculate a color value in the range input. [white, hsv() ...]
  function pickColor(index, range) {
    if (index === 0)
      return [255, 255, 255];
    else
      return hsv2rgb((index - 1) / Math.max(1, range - 1), 1, 1);
  }

  if (newLabels === undefined) {
    this.labels = [
      { name: 'background', color: [255, 255, 255] },
      { name: 'foreground', color: [255,   0,   0] }
    ];
  }
  else {
    if (typeof newLabels !== 'object')
      throw 'Labels must be an array';
    if (newLabels.length < 1)
      throw 'Empty labels';
    var uncolored = 0,
        index = 0,
        i;
    this.labels = newLabels.slice(0);
    for (i = 0; i < this.labels.length; ++i) {
      if (typeof this.labels[i] === 'string')
        this.labels[i] = { name: this.labels[i] };
      if (this.labels[i].color === undefined)
        ++uncolored;
    }
    for (i = 0; i < this.labels.length; ++i)
      if (this.labels[i].color === undefined)
        this.labels[i].color = hsv2rgb((index++) /
                                       Math.max(1, uncolored), 1, 1);
  }
  return this;
};

// Import existing annotation data.
SegmentAnnotator.prototype._importAnnotation = function(url, callback) {
  var image = new Image(),
      _this = this;
  image.src = url;
  image.onload = function() {
    var canvas = document.createElement('canvas');
    canvas.width = _this.width;
    canvas.height = _this.height;
    var context = canvas.getContext('2d');
    context.drawImage(image, 0, 0, _this.width, _this.height);
    var sourceData = context.getImageData(0, 0, _this.width, _this.height)
                       .data;
    // For each segment, assign the dominant label.
    var label;
    for (var i = 0; i < _this.segments; ++i) {
      var pixels = _this.pixelsMap[i],
          histogram = {};
      for (var j = 0; j < pixels.length; ++j) {
        var offset = 4 * pixels[j];
        label = sourceData[offset + 0] |
                (sourceData[offset + 1] << 8) |
                (sourceData[offset + 2] << 16);
        var count = histogram[label] || 0;
        histogram[label] = ++count;
      }
      var dominantLabel = sourceData[4 * pixels[0]];
      for (label in histogram)
        if (histogram[label] > histogram[dominantLabel])
          dominantLabel = label;
      if (dominantLabel >= _this.labels.length)
        dominantLabel = 0;
      _this.annotations[i] = dominantLabel;
    }
    _this.currentLabel = 0;
    callback.call(this);
  };
  return this;
};

// Initialize pixels index.
SegmentAnnotator.prototype._initializeAnnotations = function(url, callback) {
  this.annotations = new Array(this.segments);
  if (url === undefined) {
    for (var i = 0; i < this.segments; ++i)
      this.annotations[i] = 0;
    callback.call(this);
  }
  else
    this._importAnnotation(url, callback);
  return this;
};

// Render annotation layer.
SegmentAnnotator.prototype._renderAnnotation = function() {
  var current = this.currentLabel;
  if (current >= this.labels.length)
    current = 0;
  var context = this.layers.annotation.canvas.getContext('2d');
  for (var i = 0; i < this.segments; ++i) {
    this.currentLabel = this.annotations[i];
    if (this.currentLabel >= this.labels.length)
      this.currentLabel = 0;
    this._updateAnnotation(i, false);
  }
  context.putImageData(this.layers.annotation.image, 0, 0);
  this.currentLabel = current;
  return this;
};

// Create an empty canvas layer.
SegmentAnnotator.prototype._createLayer = function() {
  var canvas = document.createElement('canvas');
  canvas.style.position = 'absolute';
  canvas.style.left = '0px';
  canvas.style.top = '0px';
  canvas.width = this.width;
  canvas.height = this.height;
  this.container.appendChild(canvas);
  return canvas;
};

// Initialize the annotation layer.
SegmentAnnotator.prototype._initializeAnnotationLayer = function() {
  var canvas = this._createLayer(),
      context = canvas.getContext('2d'),
      imageData = context.getImageData(0, 0, this.width, this.height);
  this.layers.annotation.canvas = canvas;
  this.layers.annotation.image = imageData;
  this._renderAnnotation();
  this._setAnnotationAlpha(this.boundaryAlpha, true);
  this._setAnnotationAlpha(this.fillAlpha, false);
  return this;
};

// Initialize the background layer.
SegmentAnnotator.prototype._initializeBackgroundLayer = function() {
  var canvas = this._createLayer(),
      context = canvas.getContext('2d'),
      imageData = context.createImageData(this.width, this.height),
      data = imageData.data,
      color = this.backgroundColor;
  for (var i = 0; i < data.length; i += 4) {
    data[i + 0] = color[0];
    data[i + 1] = color[1];
    data[i + 2] = color[2];
    data[i + 3] = 255;
  }
  context.putImageData(imageData, 0, 0);
  return this;
};

// Initialize the image layer.
SegmentAnnotator.prototype._initializeImageLayer = function() {
  var canvas = this._createLayer(),
      context = canvas.getContext('2d'),
      imageData = context.createImageData(this.width, this.height);
  imageData.data.set(this.rgbData);
  context.putImageData(imageData, 0, 0);
  this.layers.image.canvas = canvas;
  this.layers.image.image = imageData;
  return this;
};

// Initialize the highlight layer.
SegmentAnnotator.prototype._initializeHighlightLayer = function() {
  var canvas = this._createLayer();
  canvas.style.cursor = 'pointer';
  canvas.oncontextmenu = function() { return false; };
  var context = canvas.getContext('2d'),
      imageData = context.createImageData(this.width, this.height),
      data = imageData.data;
  for (var i = 0; i < data.length; i += 4) {
    data[i + 0] = 255;
    data[i + 1] = 255;
    data[i + 2] = 255;
    data[i + 3] = 0;
  }
  this.layers.highlight.canvas = canvas;
  this.layers.highlight.image = imageData;
  var mousestate = { down: false, button: 0 },
  _this = this;
  // On mousemove or mouseup.
  function updateIfActive(event) {
    var segmentId = _this._getSegmentIndex(event);
    _this._updateHighlight(segmentId);
    if (mousestate.down) {
      var label = _this.currentLabel;
      if (mousestate.button == 2)
        _this.currentLabel = 0;
      _this._updateAnnotation(segmentId, true);
      _this.currentLabel = label;
    }
  }
  this.layers.highlight.canvas.addEventListener('mousemove', updateIfActive);
  this.layers.highlight.canvas.addEventListener('mouseup', updateIfActive);
  // Mouseleave.
  this.layers.highlight.canvas.addEventListener('mouseleave', function(event) {
    _this._updateHighlight(null);
  });
  // Mousedown.
  this.layers.highlight.canvas.addEventListener('mousedown', function(event) {
    mousestate.down = true;
    mousestate.button = event.button;
  });
  // Mouseup.
  window.addEventListener('mouseup', function(event) {
    mousestate.down = false;
  });
  return this;
};

// Set alpha value at the annotation layer.
SegmentAnnotator.prototype._setAnnotationAlpha = function(alpha, atBoundary) {
  var context = this.layers.annotation.canvas.getContext('2d'),
      indexMap = this.indexMap,
      width = this.width,
      height = this.height,
      data = this.layers.annotation.image.data;
  for (var i = 0; i < height; ++i) {
    for (var j = 0; j < width; ++j) {
      var index = indexMap[i * width + j],
          isBoundary = (i === 0 ||
                        j === 0 ||
                        i === (height - 1) ||
                        j === (width - 1) ||
                        index !== indexMap[i * width + j - 1] ||
                        index !== indexMap[i * width + j + 1] ||
                        index !== indexMap[(i - 1) * width + j] ||
                        index !== indexMap[(i + 1) * width + j]);
      if (isBoundary && atBoundary)
        data[4 * (i * width + j) + 3] = alpha;
      else if (!isBoundary && !atBoundary)
        data[4 * (i * width + j) + 3] = alpha;
    }
  }
  context.putImageData(this.layers.annotation.image, 0, 0);
  return this;
};

// Add style to the container element.
SegmentAnnotator.prototype._initializeContainer = function(container) {
  if (container)
    this.container = container;
  else {
    this.container = document.createElement('div');
    document.body.appendChild(this.container);
  }
  this.container.innerHTML = '';
  this.container.style.position = 'relative';
  this.container.style.width = this.width;
  this.container.style.height = this.height;
  this.container.style.display = 'inline-block';
  return this;
};

/** Create an annotation tool based on PFSegmentation.
 *
 * Include pf-segmentation.js before use.
 */
PFSegmentAnnotator = function(imageURL, options) {
  var _this = this;
  PFSegmentation(imageURL, {
    sigma: options.sigma,
    threshold: options.threshold,
    minSize: options.minSize,
    callback: function(result) {
      SegmentAnnotator.call(_this, result, options);
    }
  });
};

// Set up inheritance.
PFSegmentAnnotator.prototype = Object.create(SegmentAnnotator.prototype);

/** Create an annotation tool based on SLIC segmentation.
 *
 * Include slic-segmentation.js before use.
 */
SLICSegmentAnnotator = function(imageURL, options){
var _this = this;
  SLICSegmentation(imageURL, {
    regionSize: options.regionSize,
    regularization: options.regularization,
    minRegionSize: options.minRegionSize,
    callback: function(result) {
      SegmentAnnotator.call(_this, result, options);
    }
  });
};

<<<<<<< HEAD
// Create an annotation tool based on SLIC segmentation
SLICAnnotator = function(imageURL, options){
            var _this = this;

            SLIC(imageURL, {
                     regionSize : options.regionSize,
                     callback : function(result){
                                    SegmentAnnotator.call(_this, result, options);
                                }
                 });
        };

SLICAnnotator.prototype = Object.create(SegmentAnnotator.prototype);
=======
// Set up inheritance.
SLICSegmentAnnotator.prototype = Object.create(SegmentAnnotator.prototype);
>>>>>>> 99804176
<|MERGE_RESOLUTION|>--- conflicted
+++ resolved
@@ -537,29 +537,11 @@
 var _this = this;
   SLICSegmentation(imageURL, {
     regionSize: options.regionSize,
-    regularization: options.regularization,
-    minRegionSize: options.minRegionSize,
     callback: function(result) {
       SegmentAnnotator.call(_this, result, options);
     }
   });
 };
 
-<<<<<<< HEAD
-// Create an annotation tool based on SLIC segmentation
-SLICAnnotator = function(imageURL, options){
-            var _this = this;
-
-            SLIC(imageURL, {
-                     regionSize : options.regionSize,
-                     callback : function(result){
-                                    SegmentAnnotator.call(_this, result, options);
-                                }
-                 });
-        };
-
-SLICAnnotator.prototype = Object.create(SegmentAnnotator.prototype);
-=======
 // Set up inheritance.
-SLICSegmentAnnotator.prototype = Object.create(SegmentAnnotator.prototype);
->>>>>>> 99804176
+SLICSegmentAnnotator.prototype = Object.create(SegmentAnnotator.prototype);